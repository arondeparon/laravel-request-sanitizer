--- conflicted
+++ resolved
@@ -24,13 +24,8 @@
         "illuminate/http": "^6.0|^7.0|^8.0"
     },
     "require-dev": {
-<<<<<<< HEAD
         "phpunit/phpunit": "^8.0 || ^9.0",
-        "orchestra/testbench": "^4.0|^5.0",
-=======
-        "phpunit/phpunit": "^8.0",
         "orchestra/testbench": "^4.0|^5.0|^6.0",
->>>>>>> de8d3445
         "mockery/mockery": "^1.3"
     },
     "autoload": {
